--- conflicted
+++ resolved
@@ -15,11 +15,7 @@
  *
  * You should have received a copy of the GNU Lesser General Public License
  * along with UWSLibrary.  If not, see <http://www.gnu.org/licenses/>.
-<<<<<<< HEAD
- * 
-=======
  *
->>>>>>> 6fb87a7d
  * Copyright 2016-2017 - Astronomisches Rechen Institut (ARI)
  */
 
@@ -73,11 +69,7 @@
  * Concrete implementation of a {@link UWSFactory} which is parameterized by a UWS configuration file.
  *
  * @author Gr&eacute;gory Mantelet (ARI)
-<<<<<<< HEAD
- * @version 4.2 (06/2017)
-=======
  * @version 4.3 (09/2017)
->>>>>>> 6fb87a7d
  * @since 4.2
  */
 public class ConfigurableUWSFactory implements UWSFactory {
