package adql.query;

import java.util.NoSuchElementException;

import adql.query.from.ADQLTable;

/*
 * This file is part of ADQLLibrary.
 * 
 * ADQLLibrary is free software: you can redistribute it and/or modify
 * it under the terms of the GNU Lesser General Public License as published by
 * the Free Software Foundation, either version 3 of the License, or
 * (at your option) any later version.
 * 
 * ADQLLibrary is distributed in the hope that it will be useful,
 * but WITHOUT ANY WARRANTY; without even the implied warranty of
 * MERCHANTABILITY or FITNESS FOR A PARTICULAR PURPOSE.  See the
 * GNU Lesser General Public License for more details.
 * 
 * You should have received a copy of the GNU Lesser General Public License
 * along with ADQLLibrary.  If not, see <http://www.gnu.org/licenses/>.
 * 
<<<<<<< HEAD
 * Copyright 2012,2014 - UDS/Centre de Données astronomiques de Strasbourg (CDS),
=======
 * Copyright 2012-2015 - UDS/Centre de Données astronomiques de Strasbourg (CDS),
>>>>>>> 163ec172
 *                       Astronomisches Rechen Institut (ARI)
 */

/**
 * In ADQL it corresponds to the '*' and '{tableName}.*' items in the SELECT clause.
 * It means: 'select all columns'.
 * 
 * @author Gr&eacute;gory Mantelet (CDS;ARI)
<<<<<<< HEAD
 * @version 1.2 (09/2014)
=======
 * @version 1.4 (06/2015)
>>>>>>> 163ec172
 */
public final class SelectAllColumns extends SelectItem {

	/** Query in which all columns of all selected tables are selected. */
	private ADQLQuery query = null;

	/** The table whose all columns must be selected. */
	private ADQLTable adqlTable = null;

	/**
	 * Builds a {@link SelectItem} which selects all columns available in the given ADQL query.
	 * 
	 * @param query	The query whose all available columns must be selected.
	 */
	public SelectAllColumns(final ADQLQuery query){
		super(null, null);
		this.query = query;
	}

	/**
	 * Builds a {@link SelectItem} which selects all columns available in the given table.
	 * 
	 * @param table	The table whose all available columns must be selected.
	 */
	public SelectAllColumns(final ADQLTable table){
		super(null, null);
		adqlTable = table;
	}

	/**
	 * Builds a {@link SelectAllColumns} by copying the given one.
	 * 
	 * @param toCopy		The {@link SelectAllColumns} to copy.
	 * @throws Exception	If there is an error during the copy.
	 */
	public SelectAllColumns(SelectAllColumns toCopy) throws Exception{
		super(toCopy);
	}

	/**
	 * Gets the query whose all available columns must be selected.
	 * 
	 * @return	The ADQL query whose all available columns must be selected,
	 * 			or <i>null</i> if the selection does not concern an {@link ADQLQuery} but an {@link ADQLTable}.
	 */
	public final ADQLQuery getQuery(){
		return query;
	}

	/**
	 * Sets the query whose all available columns must be selected.
	 * 
	 * @param query	An {@link ADQLQuery} (MUST NOT BE NULL).
	 */
	public final void setQuery(final ADQLQuery query){
		if (query != null){
			this.query = query;
			adqlTable = null;
			setPosition(null);
		}
	}

	/**
	 * Gets the table whose all columns must be selected.
	 * 
	 * @return	The ADQL table whose all columns must be selected,
	 * 			or <i>null</i> if the selection does not concern an {@link ADQLTable} but an {@link ADQLQuery}.
	 */
	public final ADQLTable getAdqlTable(){
		return adqlTable;
	}

	/**
	 * Sets the table whose all columns must be selected.
	 * 
	 * @param table	An {@link ADQLTable} (MUST NOT BE NULL).
	 */
	public final void setAdqlTable(final ADQLTable table){
		if (table != null){
			adqlTable = table;
			query = null;
			setPosition(null);
		}
	}

	@Override
	public final ADQLObject getCopy() throws Exception{
		return new SelectAllColumns(this);
	}

	@Override
	public final String getName(){
		return "*";
	}

	@Override
	public final ADQLIterator adqlIterator(){
		return new ADQLIterator(){

			private boolean tableGot = (adqlTable == null);

			@Override
			public ADQLObject next() throws NoSuchElementException{
				if (tableGot)
					throw new NoSuchElementException();
				tableGot = true;
				return adqlTable;
			}

			@Override
			public boolean hasNext(){
				return !tableGot;
			}

			@Override
			public void replace(ADQLObject replacer) throws UnsupportedOperationException, IllegalStateException{
				if (replacer == null)
					remove();
				else if (!tableGot)
					throw new IllegalStateException("replace(ADQLObject) impossible: next() has not yet been called !");
				else if (!(replacer instanceof ADQLTable))
					throw new IllegalStateException("Impossible to replace an ADQLTable by a " + replacer.getClass().getName() + " !");
				else{
					adqlTable = (ADQLTable)replacer;
					setPosition(null);
				}
			}

			@Override
			public void remove(){
				if (!tableGot)
					throw new IllegalStateException("remove() impossible: next() has not yet been called !");
				else
					throw new UnsupportedOperationException("Impossible to remove the only operand (" + adqlTable.toADQL() + ") from a SelectItem (" + toADQL() + ") !");
			}
		};
	}

	@Override
	public final String toADQL(){
		if (adqlTable != null){
			if (adqlTable.hasAlias())
				return (adqlTable.isCaseSensitive(IdentifierField.ALIAS) ? ("\"" + adqlTable.getAlias() + "\"") : adqlTable.getAlias()) + ".*";
			else
				return adqlTable.getFullTableName() + ".*";
		}else
			return "*";
	}

}<|MERGE_RESOLUTION|>--- conflicted
+++ resolved
@@ -20,11 +20,7 @@
  * You should have received a copy of the GNU Lesser General Public License
  * along with ADQLLibrary.  If not, see <http://www.gnu.org/licenses/>.
  * 
-<<<<<<< HEAD
- * Copyright 2012,2014 - UDS/Centre de Données astronomiques de Strasbourg (CDS),
-=======
  * Copyright 2012-2015 - UDS/Centre de Données astronomiques de Strasbourg (CDS),
->>>>>>> 163ec172
  *                       Astronomisches Rechen Institut (ARI)
  */
 
@@ -33,11 +29,7 @@
  * It means: 'select all columns'.
  * 
  * @author Gr&eacute;gory Mantelet (CDS;ARI)
-<<<<<<< HEAD
- * @version 1.2 (09/2014)
-=======
  * @version 1.4 (06/2015)
->>>>>>> 163ec172
  */
 public final class SelectAllColumns extends SelectItem {
 
