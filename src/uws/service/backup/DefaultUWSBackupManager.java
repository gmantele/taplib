package uws.service.backup;

/*
 * This file is part of UWSLibrary.
 *
 * UWSLibrary is free software: you can redistribute it and/or modify
 * it under the terms of the GNU Lesser General Public License as published by
 * the Free Software Foundation, either version 3 of the License, or
 * (at your option) any later version.
 *
 * UWSLibrary is distributed in the hope that it will be useful,
 * but WITHOUT ANY WARRANTY; without even the implied warranty of
 * MERCHANTABILITY or FITNESS FOR A PARTICULAR PURPOSE.  See the
 * GNU Lesser General Public License for more details.
 *
 * You should have received a copy of the GNU Lesser General Public License
 * along with UWSLibrary.  If not, see <http://www.gnu.org/licenses/>.
<<<<<<< HEAD
 * 
 * Copyright 2012-2017 - UDS/Centre de Données astronomiques de Strasbourg (CDS),
=======
 *
 * Copyright 2012-2018 - UDS/Centre de Données astronomiques de Strasbourg (CDS),
>>>>>>> 6fb87a7d
 *                       Astronomisches Rechen Institut (ARI)
 */

import java.io.ByteArrayInputStream;
import java.io.ByteArrayOutputStream;
import java.io.IOException;
import java.io.InputStream;
import java.io.InputStreamReader;
import java.io.ObjectInputStream;
import java.io.ObjectOutputStream;
import java.io.PrintWriter;
import java.io.Serializable;
import java.text.ParseException;
import java.util.ArrayList;
import java.util.Date;
import java.util.HashMap;
import java.util.Iterator;
import java.util.List;
import java.util.Map;
import java.util.NoSuchElementException;
import java.util.Timer;
import java.util.TimerTask;

import org.json.JSONArray;
import org.json.JSONException;
import org.json.JSONObject;
import org.json.JSONTokener;
import org.json.JSONWriter;
import org.json.Json4Uws;

import com.oreilly.servlet.Base64Decoder;
import com.oreilly.servlet.Base64Encoder;

import uws.ISO8601Format;
import uws.UWSException;
import uws.UWSToolBox;
import uws.job.ErrorSummary;
import uws.job.ErrorType;
import uws.job.JobList;
import uws.job.Result;
import uws.job.UWSJob;
import uws.job.jobInfo.JobInfo;
import uws.job.parameters.UWSParameters;
import uws.job.user.JobOwner;
import uws.service.UWS;
import uws.service.file.UWSFileManager;
import uws.service.log.UWSLog;
import uws.service.log.UWSLog.LogLevel;
import uws.service.request.UploadFile;

/**
 * <p>Default implementation of the interface {@link UWSBackupManager}.</p>
 *
 * <p>
 * 	With this class, a UWS can be saved and restored easily thanks to {@link #saveAll()} and {@link #restoreAll()}.
 * 	It is saved in JSON and in one or several files in function of the backup mode:
 * </p>
 * <ul>
 * 	<li><u>by user</u>: one file for each user. The file contains all the information about the user and all the jobs he owns.</li>
 * 	<li><u>in one file</u>: one file to describe all users and all the jobs.</li>
 * </ul>
 *
 * <p>The backup frequency can also be changed and may have 2 special values:</p>
 * <ul>
 * 	<li><u>{@link #AT_USER_ACTION} (=0)</u>: only the jobs of the user which has just created, destroyed, executed or stopped a job are saved. This frequency is possible only if the backup mode is <u>by user</u>.</li>
 * 	<li><u>{@link #MANUAL} (=-1)</u>: you must call yourself the function {@link #saveAll()} to save the UWS.</li>
 * </ul>
 * <p>Another positive value will be considered as the frequency (in milliseconds) of the automatic backup (= {@link #saveAll()}).</p>
 *
 * @author Gr&eacute;gory Mantelet (CDS;ARI)
<<<<<<< HEAD
 * @version 4.2 (06/2017)
=======
 * @version 4.3 (05/2018)
>>>>>>> 6fb87a7d
 */
public class DefaultUWSBackupManager implements UWSBackupManager {

	/** Special frequency to mean that this manager wait a user action (create, update, start, abort, destruction) to save the jobs of this user. */
	public static final long AT_USER_ACTION = 0;
	/** Special frequency to mean that this manager will NOT save automatically the UWS. The function {@link #saveAll()} MUST be explicitly called. */
	public static final long MANUAL = -1;
	/** Default backup frequency. 60000ms = 60s = 1min */
	public static final long DEFAULT_FREQUENCY = 60000;

	/** Date of the last restoration. */
	protected Date lastRestoration = null;
	/** Date of the last backup. */
	protected Date lastBackup = null;

	/** The UWS to restore/save. */
	protected final UWS uws;

	/** Tells whether the backup (and particularly the automatic one) of the associated UWS is enabled or not. */
	protected boolean enabled = true;

	/** Backup mode: one file by user or one file for all jobs and users. */
	protected final boolean byUser;
	/** Backup frequency (in milliseconds). */
	protected long backupFreq = AT_USER_ACTION;

	/** Timer which saves the backup each <i>backupFreq</i> milliseconds. */
	protected Timer timAutoBackup = null;

	/**
	 * Builds a backup manager in the mode "auto": one file for all users and all jobs, and the backup
	 * is done all minutes (see {@link #DEFAULT_FREQUENCY}.
	 *
	 * @param uws The UWS to save/restore.
	 *
	 * @see #DefaultUWSBackupManager(UWS, long)
	 */
	public DefaultUWSBackupManager(final UWS uws){
		this(uws, DEFAULT_FREQUENCY);
	}

	/**
	 * <p>Builds a backup manager in the mode "auto" or "manual": one file for all users and all jobs, and the backup
	 * is done at the given frequency.</p>
	 *
	 * <p>If the given frequency is 0 or negative (see {@link #MANUAL}), the backup will not be done automatically. You must manually
	 * save the UWS thanks to the function {@link #saveAll()}.</p>
	 *
	 * <p>If the given frequency is positive, the backup will be done automatically at the given frequency.</p>
	 *
	 * @param uws 		The UWS to save/restore.
	 * @param frequency	The backup frequency (in ms ; MUST BE positive and different from 0. If negative or 0, the frequency will be automatically set to {@link #DEFAULT_FREQUENCY}).
	 */
	public DefaultUWSBackupManager(final UWS uws, final long frequency){
		this.uws = uws;
		this.byUser = false;
		this.backupFreq = (frequency <= 0) ? MANUAL : frequency;

		if (backupFreq > 0){
			timAutoBackup = new Timer();
			timAutoBackup.scheduleAtFixedRate(new TimerTask(){
				@Override
				public void run(){
					saveAll();
				}
			}, backupFreq, backupFreq);
		}
	}

	/**
	 * Builds a backup manager in the given mode: "by user" (one file for each user and the backup is done at each user action)
	 * or not (one file for all users and all jobs and the backup is done all minutes (see {@link #DEFAULT_FREQUENCY})).
	 *
	 * @param uws 		The UWS to save/restore.
	 * @param byUser	Backup mode.
	 *
	 * @throws UWSException	If the user identification is disabled (that's to say, if the given UWS has no UserIdentifier) while the parameter <i>byUser</i> is <i>true</i>.
	 *
	 * @see #DefaultUWSBackupManager(UWS, boolean, long)
	 */
	public DefaultUWSBackupManager(final UWS uws, final boolean byUser) throws UWSException{
		this(uws, byUser, byUser ? AT_USER_ACTION : DEFAULT_FREQUENCY);
	}

	/**
	 * Builds a backup manager in the given mode and with the given frequency.
	 *
	 * @param uws 		The UWS to save/restore.
	 * @param byUser	Backup mode (<i>true</i> means one file for each user and <i>false</i>, one file for all users and jobs).
	 * @param frequency	Backup frequency ({@link #AT_USER_ACTION}, {@link #MANUAL}, {@link #DEFAULT_FREQUENCY}, or a positive value).
	 *
	 * @throws UWSException	If the user identification is disabled (that's to say, if the given UWS has no UserIdentifier) while the parameter <i>byUser</i> is <i>true</i>.
	 */
	public DefaultUWSBackupManager(final UWS uws, final boolean byUser, final long frequency) throws UWSException{
		this.uws = uws;
		this.byUser = byUser;
		this.backupFreq = frequency;

		if (byUser && uws.getUserIdentifier() == null)
			throw new UWSException(UWSException.INTERNAL_SERVER_ERROR, "Impossible to save/restore a UWS by user if the user identification is disabled (no UserIdentifier is set to the UWS)!");

		if (backupFreq == AT_USER_ACTION && !byUser)
			backupFreq = MANUAL;
		else if (backupFreq > 0){
			timAutoBackup = new Timer();
			timAutoBackup.scheduleAtFixedRate(new TimerTask(){
				@Override
				public void run(){
					saveAll();
				}
			}, backupFreq, backupFreq);
		}else if (backupFreq < 0)
			backupFreq = MANUAL;
	}

	/**
	 * Tells whether this backup manager is enabled or not.
	 *
	 * @return <i>true</i> if the backup is enabled, <i>false</i> otherwise.
	 */
	public final boolean isEnabled(){
		return enabled;
	}

	@Override
	public final void setEnabled(boolean enabled){
		this.enabled = enabled;
		if (backupFreq > 0){
			if (this.enabled){
				if (timAutoBackup == null){
					timAutoBackup = new Timer();
					timAutoBackup.scheduleAtFixedRate(new TimerTask(){
						@Override
						public void run(){
							saveAll();
						}
					}, backupFreq, backupFreq);
				}
			}else{
				if (timAutoBackup != null){
					timAutoBackup.cancel();
					timAutoBackup = null;
				}
			}
		}
	}

	/**
	 * Gets the backup frequency.
	 *
	 * @return The backup frequency (in milliseconds).
	 */
	public final long getBackupFreq(){
		return backupFreq;
	}

	/**
	 * <p>Sets the backup frequency.</p>
	 *
	 * <p>
	 * 	<i><u>note 1:</u> A negative frequency will be interpreted as "manual"..
	 * 	that's to say you will have to call yourself the {@link #saveAll()} method to save the UWS.
	 * </i></p>
	 * <p>
	 * 	<i><u>note 2:</u> Nothing will be done if the given frequency is {@link #AT_USER_ACTION} although the current backup mode is "by user".
	 * </i></p>
	 *
	 * @param freq The new backup frequency (in milliseconds) ({@link #AT_USER_ACTION}, {@link #MANUAL}, {@link #DEFAULT_FREQUENCY} or any other positive value).
	 */
	public final void setBackupFreq(long freq){
		if (freq < 0)
			freq = MANUAL;
		else if (freq == AT_USER_ACTION && !byUser)
			return;

		this.backupFreq = freq;
		if (timAutoBackup != null){
			timAutoBackup.cancel();
			timAutoBackup = null;
		}

		if (enabled && backupFreq > 0){
			timAutoBackup = new Timer();
			timAutoBackup.scheduleAtFixedRate(new TimerTask(){
				@Override
				public void run(){
					saveAll();
				}
			}, 0, backupFreq);
		}
	}

	/**
	 * Gets the date of the last restoration
	 *
	 * @return The date of the last restoration (MAY BE NULL).
	 */
	public final Date getLastRestoration(){
		return lastRestoration;
	}

	/**
	 * Gets the date of the last backup.
	 *
	 * @return The date of the last backup (MAY BE NULL).
	 */
	public final Date getLastBackup(){
		return lastBackup;
	}

	/**
	 * Gets the logger of its UWS, or the default one if it is unknown.
	 *
	 * @return	A logger.
	 *
	 * @see UWS#getLogger()
	 * @see UWSToolBox#getDefaultLogger()
	 */
	public UWSLog getLogger(){
		if (uws.getLogger() != null)
			return uws.getLogger();
		else
			return UWSToolBox.getDefaultLogger();
	}

	/* ************ */
	/* SAVE METHODS */
	/* ************ */

	@Override
	public int[] saveAll(){
		if (!enabled)
			return null;

		int nbSavedJobs = 0, nbSavedOwners = 0;
		int nbJobs = 0, nbOwners = 0;

		// List all users of this UWS:
		HashMap<String,JobOwner> users = new HashMap<String,JobOwner>();
		for(JobList jl : uws){
			Iterator<JobOwner> it = jl.getUsers();
			while(it.hasNext()){
				JobOwner owner = it.next();
				users.put(owner.getID(), owner);
			}
		}

		// "byUser" => 1 file par user => call saveOwner(user, true) for each user:
		if (byUser){
			int[] saveReport;
			for(JobOwner user : users.values()){
				nbOwners++;
				saveReport = saveOwner(user, true);
				if (saveReport != null && saveReport.length == 2){
					nbSavedJobs += saveReport[0];
					nbJobs += saveReport[1];
					nbSavedOwners++;
				}
			}
		}// Otherwise: 1 file for all users and all jobs:
		else{
			UWSFileManager fileManager = uws.getFileManager();
			PrintWriter writer = null;
			try{
				// Create a writer toward the backup file:
				writer = new PrintWriter(fileManager.getBackupOutput());
				JSONWriter out = new JSONWriter(writer);

				// JSON structure: { date: ..., users: [...], jobs: [...] }
				out.object();

				// Write the backup date:
				out.key("date").value((new Date()).toString());

				// Write all users:
				out.key("users").array();
				for(JobOwner user : users.values()){
					nbOwners++;
					try{
						out.value(getJSONUser(user));
						nbSavedOwners++;
					}catch(JSONException je){
						getLogger().logUWS(LogLevel.ERROR, user, "BACKUP", "Unexpected JSON error while saving the user '" + user.getID() + "'!", je);
					}
				}
				out.endArray();
				writer.flush();

				// Write all jobs:
				out.key("jobs").array();
				for(JobList jl : uws){
					for(UWSJob job : jl){
						nbJobs++;
						try{
							out.value(getJSONJob(job, jl.getName()));
							nbSavedJobs++;
							writer.flush();
						}catch(UWSException ue){
							getLogger().logUWS(LogLevel.ERROR, job, "BACKUP", "Unexpected UWS error while saving the job '" + job.getJobId() + "'!", ue);
						}catch(JSONException je){
							getLogger().logUWS(LogLevel.ERROR, job, "BACKUP", "Unexpected JSON error while saving the job '" + job.getJobId() + "'!", je);
						}
					}
				}
				out.endArray();

				// End the general structure:
				out.endObject();

			}catch(JSONException je){
				getLogger().logUWS(LogLevel.ERROR, null, "BACKUP", "Unexpected JSON error while saving the whole UWS !", je);
			}catch(IOException ie){
				getLogger().logUWS(LogLevel.ERROR, null, "BACKUP", "Unexpected IO error while saving the whole UWS !", ie);
			}finally{
				// Close the writer:
				if (writer != null)
					writer.close();
			}
		}

		// Build the report and log it:
		int[] report = new int[]{nbSavedJobs,nbJobs,nbSavedOwners,nbOwners};
		getLogger().logUWS(LogLevel.INFO, report, "BACKUPED", "UWS Service \"" + uws.getName() + "\" backuped!", null);

		lastBackup = new Date();

		return report;
	}

	@Override
	public int[] saveOwner(JobOwner user){
		if (!enabled)
			return null;

		return saveOwner(user, false);
	}

	protected int[] saveOwner(JobOwner user, boolean fromSaveAll){
		if (!enabled)
			return null;

		// DO NOTHING if the "save" order does not come from saveAll():
		if (!fromSaveAll && backupFreq != AT_USER_ACTION)
			return new int[]{-1,-1};

		UWSFileManager fileManager = uws.getFileManager();
		int[] saveReport = new int[]{0,0};
		PrintWriter writer = null;
		try{
			// Create a writer toward the backup file:
			writer = new PrintWriter(fileManager.getBackupOutput(user));
			JSONWriter out = new JSONWriter(writer);

			// JSON structure: { date: ..., user: {}, jobs: [...] }
			out.object();

			// Write the backup date:
			out.key("date").value(ISO8601Format.format(new Date()));

			// Write the description of the user:
			out.key("user").value(getJSONUser(user));
			writer.flush();

			// Write all its jobs:
			out.key("jobs").array();
			for(JobList jl : uws){
				Iterator<UWSJob> it = jl.getJobs(user);
				while(it.hasNext()){
					saveReport[1]++;
					try{
						out.value(getJSONJob(it.next(), jl.getName()));
						saveReport[0]++;
						writer.flush();
					}catch(JSONException je){
						getLogger().logUWS(LogLevel.ERROR, null, "BACKUP", "Unexpected JSON error while saving the " + saveReport[1] + "-th job of the job list '" + jl.getName() + "' owned by the user '" + user.getID() + "'!", je);
					}catch(UWSException ue){
						getLogger().logUWS(LogLevel.ERROR, null, "BACKUP", "Unexpected UWS error while saving the " + saveReport[1] + "-th job of the job list '" + jl.getName() + "' owned by the user '" + user.getID() + "'!", ue);
					}
				}
			}
			out.endArray();

			// End the general structure:
			out.endObject();

			// Log the "save" report:
			getLogger().logUWS(LogLevel.INFO, saveReport, "BACKUPED", "UWS backuped!", null);

			lastBackup = new Date();

			return saveReport;

		}catch(IOException ie){
			getLogger().logUWS(LogLevel.ERROR, null, "BACKUP", "Unexpected IO error while saving the jobs of user '" + user.getID() + "'!", ie);
		}catch(JSONException je){
			getLogger().logUWS(LogLevel.ERROR, null, "BACKUP", "Unexpected JSON error while saving the jobs of user '" + user.getID() + "'!", je);
		}finally{
			// Close the writer:
			if (writer != null)
				writer.close();
		}

		return null;
	}

	/**
	 * <p>Serializes the given user into a JSON object.</p>
	 *
	 * <pre>
	 * {
	 * 	"id": "...",
	 * 	"pseudo": "...",
	 * 	...
	 * }
	 * </pre>
	 * <p>
	 * 	<i><u>note</u>:
	 * 	the last suspension points mean that other user data may be added into this JSON object.
	 * 	These other user data to save MUST BE given by {@link JobOwner#getDataToSave()}.
	 * </i></p>
	 *
	 * @param user	The user to save.
	 *
	 * @return		Its JSON representation.
	 *
	 * @throws JSONException	If there is an error while building the JSON object.
	 */
	protected JSONObject getJSONUser(final JobOwner user) throws JSONException{
		JSONObject jsonUser = new JSONObject();
		jsonUser.put("id", user.getID());
		jsonUser.put("pseudo", user.getPseudo());
		if (user.getDataToSave() != null){
			Iterator<Map.Entry<String,Object>> itUserData = user.getDataToSave().entrySet().iterator();
			while(itUserData.hasNext()){
				Map.Entry<String,Object> userData = itUserData.next();
				jsonUser.put(userData.getKey(), userData.getValue());
			}
		}
		return jsonUser;
	}

	/**
	 * <p>Serializes the given job into a JSON object.</p>
	 *
	 * <p>
	 * 	<i><u>note</u>:
	 * 	the structure of the returned JSON object is decided by {@link Json4Uws#getJson(UWSJob)}.
	 * 	Only one attribute is added: "jobListName".
	 * </i></p>
	 *
	 * @param job				The job to save.
	 * @param jlName			Name of the jobs list containing the given job.
	 *
	 * @return					The JSON representation of the given job.
	 *
	 * @throws UWSException		If there is an error while getting job parameters and serializing them.
	 * @throws JSONException	If there is an error while building the JSON object.
	 */
	protected JSONObject getJSONJob(final UWSJob job, final String jlName) throws UWSException, JSONException{
		JSONObject jsonJob = Json4Uws.getJson(job);

		// Only for the backup, the quote must be stored as a nb of seconds:
		jsonJob.put(UWSJob.PARAM_QUOTE, job.getQuote());

		// Re-Build the parameters map, by separating the uploads and the "normal" parameters:
		JSONArray uploads = new JSONArray();
		JSONObject params = new JSONObject();
		Object val;
		for(String name : job.getAdditionalParameters()){
			// get the raw value:
			val = job.getAdditionalParameterValue(name);
			// if an array, build a JSON array of strings:
			if (val != null && val.getClass().isArray()){
				JSONArray array = new JSONArray();
				for(Object o : (Object[])val){
					if (o != null)
						array.put(o.toString());
				}
				params.put(name, array);
			}else if (val != null && val instanceof UploadFile)
				uploads.put(getUploadJson((UploadFile)val));
			// otherwise, just put the value:
			else if (val != null)
				params.put(name, val);
		}

		// Add the parameters and the uploads inside the JSON representation of the job:
		jsonJob.put(UWSJob.PARAM_PARAMETERS, params);
		jsonJob.put("uwsUploads", uploads);

		// Add the job owner:
		jsonJob.put(UWSJob.PARAM_OWNER, (job != null && job.getOwner() != null) ? job.getOwner().getID() : null);

		// Add the name of the job list owning the given job:
		jsonJob.put("jobListName", jlName);

		// ReSet jobInfo to a boolean field:
		if (job.getJobInfo() != null)
			jsonJob.put(UWSJob.PARAM_JOB_INFO, getJSONJobInfo(job.getJobInfo()));
		else
			jsonJob.remove(UWSJob.PARAM_JOB_INFO);

		return jsonJob;
	}

	/**
	 * Serialize the given {@link JobInfo} so that being able later to restore this exact object as provided.
<<<<<<< HEAD
	 * 
=======
	 *
>>>>>>> 6fb87a7d
	 * <p><i>
	 * 	By default, this function use the Java Class serialization (see {@link Serializable})
	 * 	and save the corresponding bytes into a Base-64 string.
	 * </i></p>
<<<<<<< HEAD
	 * 
	 * @param jobInfo	The jobInfo to backup.
	 * 
	 * @return	The string to use in order to restore the given jobInfo
	 *        	(e.g. a Base-64 serialization of the Java Object, a URL, ...).
	 * 
	 * @throws UWSException		If any error occurs while representing the given {@link JobInfo}.
	 * @throws JSONException	If any error occurs while manipulating a JSON object or array.
	 * 
=======
	 *
	 * @param jobInfo	The jobInfo to backup.
	 *
	 * @return	The string to use in order to restore the given jobInfo
	 *        	(e.g. a Base-64 serialization of the Java Object, a URL, ...).
	 *
	 * @throws UWSException		If any error occurs while representing the given {@link JobInfo}.
	 * @throws JSONException	If any error occurs while manipulating a JSON object or array.
	 *
>>>>>>> 6fb87a7d
	 * @since 4.2
	 */
	protected Object getJSONJobInfo(final JobInfo jobInfo) throws UWSException, JSONException{
		ByteArrayOutputStream bArray = null;
		ObjectOutputStream oOutput = null;
		try{
			bArray = new ByteArrayOutputStream();
			oOutput = new ObjectOutputStream(bArray);
			oOutput.writeObject(jobInfo);
			oOutput.flush();
			return Base64Encoder.encode(bArray.toByteArray());
		}catch(IOException ioe){
			throw new UWSException(UWSException.INTERNAL_SERVER_ERROR, ioe, "Unexpected error while serializing the given JobInfo!");
		}finally{
			if (oOutput != null){
				try{
					oOutput.close();
				}catch(IOException ioe){}
			}
			if (bArray != null){
				try{
					bArray.close();
				}catch(IOException ioe){}
			}
		}
	}

	/**
	 * Restore the JobInfo referenced or represented by the given JSON value.
<<<<<<< HEAD
	 * 
=======
	 *
>>>>>>> 6fb87a7d
	 * <p><i>
	 * 	By default, this function considers that the given value is a Base-64 string encoding
	 * 	the Java Class serialization (see {@link Serializable}) of the {@link JobInfo} to restore.
	 * </i></p>
<<<<<<< HEAD
	 * 
	 * @param jsonValue	The reference or backup representation of the {@link JobInfo} to restore.
	 * 
	 * @return	The restored {@link JobInfo}.
	 * 
	 * @throws UWSException		If any error occurs while restoring the {@link JobInfo}.
	 * @throws JSONException	If any error occurs while manipulating a JSON object or array.
	 * 
=======
	 *
	 * @param jsonValue	The reference or backup representation of the {@link JobInfo} to restore.
	 *
	 * @return	The restored {@link JobInfo}.
	 *
	 * @throws UWSException		If any error occurs while restoring the {@link JobInfo}.
	 * @throws JSONException	If any error occurs while manipulating a JSON object or array.
	 *
>>>>>>> 6fb87a7d
	 * @since 4.2
	 */
	protected JobInfo restoreJobInfo(final Object jsonValue) throws UWSException, JSONException{
		ObjectInputStream oInput = null;
		try{
			byte[] bArray = Base64Decoder.decodeToBytes((String)jsonValue);
			oInput = new ObjectInputStream(new ByteArrayInputStream(bArray));
			return (JobInfo)oInput.readObject();
		}catch(Exception ex){
			throw new UWSException(UWSException.INTERNAL_SERVER_ERROR, ex, "Unexpected error while restoring a JobInfo!");
		}finally{
			if (oInput != null){
				try{
					oInput.close();
				}catch(IOException ioe){}
			}
		}
	}

	/**
	 * Get the JSON representation of the given {@link UploadFile}.
	 *
	 * @param upl	The uploaded file to serialize in JSON.
	 *
	 * @return		Its JSON representation.
	 *
	 * @throws JSONException	If there is an error while building the JSON object.
	 *
	 * @since 4.1
	 */
	protected JSONObject getUploadJson(final UploadFile upl) throws JSONException{
		if (upl == null)
			return null;
		JSONObject o = new JSONObject();
		o.put("paramName", upl.paramName);
		o.put("fileName", upl.fileName);
		o.put("location", upl.getLocation());
		o.put("mime", upl.mimeType);
		o.put("lenght", upl.length);
		return o;
	}

	/* ******************* */
	/* RESTORATION METHODS */
	/* ******************* */

	@Override
	public int[] restoreAll(){
		// Removes all current jobs from the UWS before restoring it from files:
		for(JobList jl : uws)
			jl.clear();

		int nbRestoredJobs = 0, nbRestoredUsers = 0;
		int nbJobs = 0, nbUsers = 0;

		boolean userIdentificationEnabled = (uws.getUserIdentifier() != null);

		UWSFileManager fileManager = uws.getFileManager();
		Iterator<InputStream> itInput;

		// Get the list of the input streams (on all the backup files to read):
		if (byUser){
			if (!userIdentificationEnabled){
				getLogger().logUWS(LogLevel.ERROR, null, "RESTORATION", "Impossible to restore a UWS by user if the user identification is disabled (that's to say, the UWS has no UserIdentifier)!", null);
				return null;
			}else
				itInput = fileManager.getAllUserBackupInputs();
		}else{
			try{
				itInput = new SingleInputIterator(fileManager.getBackupInput());
			}catch(IOException ioe){
				getLogger().logUWS(LogLevel.ERROR, null, "RESTORATION", "Restoration of the UWS " + uws.getName() + " failed because an unexpected IO error has occured.", ioe);
				return null;
			}
		}

		// For each backup file...
		while(itInput.hasNext()){
			InputStream inputStream = itInput.next();
			if (inputStream == null)
				continue;

			// Create the JSON reader:
			JSONTokener in = new JSONTokener(new InputStreamReader(inputStream));

			HashMap<String,JobOwner> users = new HashMap<String,JobOwner>();
			String key;
			JSONObject object = null;

			try{
				// Reads progressively the general structure (which is theoretically a JSON object):
				JSONObjectReader itKeys = new JSONObjectReader(in, getLogger());
				while(itKeys.hasNext()){

					// name of the current attribute:
					key = itKeys.next();
					if (key == null)
						break;

					// key=DATE:
					if (key.equalsIgnoreCase("date"))
						itKeys.getValue();

					// key=USER (note: this key exists only in the backup file of a specified user):
					else if (key.equalsIgnoreCase("user")){
						nbUsers++;
						try{
							// the value is supposed to be a JSON object:
							object = itKeys.getJSONObject();
							if (object == null){
								nbUsers--;
								continue;
							}
							if (userIdentificationEnabled){
								// build the corresponding instance of DefaultJobOwner:
								JobOwner user = getUser(object);
								if (user != null){
									users.put(user.getID(), user);
									nbRestoredUsers++;
								}
							}
						}catch(UWSException ue){
							getLogger().logUWS(LogLevel.ERROR, object, "RESTORATION", "A job owner can not be restored!", ue);
							//break;	// Because, the key "user" is found ONLY in the backup file of a user. If the user can not be restored, its jobs won't be !
						}

					}// key=USERS (note: this key exists only in the backup file of the whole UWS):
					else if (key.equalsIgnoreCase("users")){
						// the value is supposed to be an array of JSON objects:
						Iterator<JSONObject> it = itKeys.getArrayReader();
						while(it.hasNext()){
							nbUsers++;
							try{
								// get the JSON object corresponding to the current user:
								object = it.next();
								if (object == null){
									nbUsers--;
									continue;
								}
								if (userIdentificationEnabled){
									// build the corresponding instance of DefaultJobOwner:
									JobOwner user = getUser(object);
									if (user != null){
										users.put(user.getID(), user);
										nbRestoredUsers++;
									}
								}
							}catch(UWSException ue){
								getLogger().logUWS(LogLevel.ERROR, object, "RESTORATION", "The " + nbUsers + "-th user can not be restored!", ue);
							}
						}

					}// JOBS:
					else if (key.equalsIgnoreCase("jobs")){
						// the value is supposed to be an array of JSON objects:
						Iterator<JSONObject> it = itKeys.getArrayReader();
						while(it.hasNext()){
							nbJobs++;
							try{
								// get the JSON object corresponding to the current job:
								object = it.next();
								if (object == null){
									nbJobs--;
									continue;
								}
								// build the corresponding instance of UWSJob:
								if (restoreJob(object, users))
									nbRestoredJobs++;
							}catch(UWSException ue){
								getLogger().logUWS(LogLevel.ERROR, object, "RESTORATION", "The " + nbJobs + "-th job can not be restored!", ue);
							}
						}

					}// any other key is ignore but with a warning message:
					else
						getLogger().logUWS(LogLevel.WARNING, null, "RESTORATION", "Key '" + key + "' ignored because unknown! The UWS may be not completely restored.", null);
				}
			}catch(JSONException je){
				getLogger().logUWS(LogLevel.ERROR, null, "RESTORATION", "Incorrect JSON format for a UWS backup file!", je);
				return null;
			}catch(Exception e){
				getLogger().logUWS(LogLevel.ERROR, null, "RESTORATION", "Unexpected error while restoring the UWS!", e);
				return null;
			}finally{
				// Close the reader:
				try{
					inputStream.close();
				}catch(IOException ioe){
					getLogger().logUWS(LogLevel.ERROR, null, "RESTORATION", "Can not close the input stream opened on a user backup file!", ioe);
				}
				// Set the last restoration date:
				lastRestoration = new Date();
			}
		}

		if (!userIdentificationEnabled && nbUsers > 0)
			getLogger().logUWS(LogLevel.WARNING, null, "RESTORATION", nbUsers + " job owners have not been restored because the user identification is disabled in this UWS! => Jobs of these users have not been restored.", null);

		// Build the restoration report and log it:
		int[] report = new int[]{nbRestoredJobs,nbJobs,nbRestoredUsers,nbUsers};
		getLogger().logUWS(LogLevel.INFO, report, "RESTORED", "UWS restored!", null);

		return report;
	}

	/**
	 * Builds the instance of {@link JobOwner} corresponding to the given JSON object.
	 *
	 * @param json			JSON representation of the user to build.
	 *
	 * @return				The corresponding instance of {@link JobOwner} or <i>null</i> if the given object is empty.
	 *
	 * @throws UWSException	If the "id" parameter is missing (a user MUST have an id ; warning: the case sensitivity is enabled only for this attribute).
	 *
	 * @see JobOwner#restoreData(Map)
	 */
	protected JobOwner getUser(final JSONObject json) throws UWSException{
		if (json == null || json.length() == 0)
			return null;

		// Fetch all user data:
		String ID = null, pseudo = null;
		String[] keys = JSONObject.getNames(json);
		Map<String,Object> userData = new HashMap<String,Object>(keys.length - 2);
		for(String key : keys){
			try{
				if (key.equalsIgnoreCase("id"))
					ID = json.getString(key);
				else if (key.equalsIgnoreCase("pseudo"))
					pseudo = json.getString(key);
				else
					userData.put(key, json.get(key));
			}catch(JSONException je){
				getLogger().logUWS(LogLevel.WARNING, null, "RESTORATION", "Incorrect JSON format for the serialization of the user \"" + ID + "\"! The restoration of this job may be incomplete.", je);
			}
		}

		// Check that the ID exists:
		if (ID == null || ID.trim().isEmpty())
			throw new UWSException(UWSException.INTERNAL_SERVER_ERROR, null, "Impossible to restore a user from the backup file(s): no ID has been found!");

		return uws.getUserIdentifier().restoreUser(ID, pseudo, userData);
	}

	/**
	 * Builds the job corresponding to the given JSON object and then restore it in the UWS.
	 *
	 * @param json			The JSON representation of the job to restore.
	 * @param users			The list of all fetched users.
	 *
	 * @return				<i>true</i> if the corresponding job has been successfully restored, <i>false</i> otherwise.
	 *
	 * @throws UWSException	If the job ID or the job list name is missing,
	 * 						or if the job list name is incorrect,
	 * 						or if there is an error with "parameters", "error" and "results".
	 */
	protected boolean restoreJob(final JSONObject json, Map<String,JobOwner> users) throws UWSException{
		if (json == null || json.length() == 0)
			return false;

		String jobListName = null, jobId = null, ownerID = null, tmp;
		//Date destruction=null;
		long quote = UWSJob.UNLIMITED_DURATION,
				/*duration = UWSJob.UNLIMITED_DURATION, */startTime = -1,
<<<<<<< HEAD
				endTime = -1;
=======
				endTime = -1, creationTime = -1;
>>>>>>> 6fb87a7d
		HashMap<String,Object> inputParams = new HashMap<String,Object>(10);
		//Map<String, Object> params = null;
		List<Result> results = null;
		ErrorSummary error = null;
		JSONArray uploads = null;
		JobInfo jobInfo = null;

		String[] keys = JSONObject.getNames(json);
		for(String key : keys){
			try{
				// key=JOB_LIST_NAME:
				if (key.equalsIgnoreCase("jobListName"))
					jobListName = json.getString(key);

				// key=JOB_ID:
				else if (key.equalsIgnoreCase(UWSJob.PARAM_JOB_ID))
					jobId = json.getString(key);

				// key=PHASE:
				else if (key.equalsIgnoreCase(UWSJob.PARAM_PHASE))
					;

				// key=OWNER:
				else if (key.equalsIgnoreCase(UWSJob.PARAM_OWNER))
					ownerID = json.getString(key);

				// key=RUN_ID:
				else if (key.equalsIgnoreCase(UWSJob.PARAM_RUN_ID)){
					String runId = json.getString(key);
					inputParams.put(UWSJob.PARAM_RUN_ID, runId);

				}// key=QUOTE:
				else if (key.equalsIgnoreCase(UWSJob.PARAM_QUOTE))
					quote = json.getLong(key);

				// key=CREATION_TIME:
				else if (key.equalsIgnoreCase(UWSJob.PARAM_CREATION_TIME)){
					tmp = json.getString(key);
					try{
						Date d = ISO8601Format.parseToDate(tmp);
						creationTime = d.getTime();
					}catch(ParseException pe){
						getLogger().logUWS(LogLevel.ERROR, json, "RESTORATION", "Incorrect date format for the '" + key + "' parameter!", pe);
					}

				}// key=EXECUTION_DURATION:
				else if (key.equalsIgnoreCase(UWSJob.PARAM_EXECUTION_DURATION)){
					long duration = json.getLong(key);
					inputParams.put(UWSJob.PARAM_EXECUTION_DURATION, duration);

				}// key=DESTRUCTION:
				else if (key.equalsIgnoreCase(UWSJob.PARAM_DESTRUCTION_TIME)){
					try{
						tmp = json.getString(key);
						inputParams.put(UWSJob.PARAM_DESTRUCTION_TIME, ISO8601Format.parseToDate(tmp));
					}catch(ParseException pe){
						getLogger().logUWS(LogLevel.ERROR, json, "RESTORATION", "Incorrect date format for the '" + key + "' parameter!", pe);
					}

				}// key=START_TIME:
				else if (key.equalsIgnoreCase(UWSJob.PARAM_START_TIME)){
					tmp = json.getString(key);
					try{
						Date d = ISO8601Format.parseToDate(tmp);
						startTime = d.getTime();
					}catch(ParseException pe){
						getLogger().logUWS(LogLevel.ERROR, json, "RESTORATION", "Incorrect date format for the '" + key + "' parameter!", pe);
					}

				}// key=END_TIME:
				else if (key.equalsIgnoreCase(UWSJob.PARAM_END_TIME)){
					tmp = json.getString(key);
					try{
						Date d = ISO8601Format.parseToDate(tmp);
						endTime = d.getTime();
					}catch(ParseException pe){
						getLogger().logUWS(LogLevel.ERROR, json, "RESTORATION", "Incorrect date format for the '" + key + "' parameter!", pe);
					}

				}// key=PARAMETERS:
				else if (key.equalsIgnoreCase(UWSJob.PARAM_PARAMETERS))
					inputParams.put(UWSJob.PARAM_PARAMETERS, getParameters(json.getJSONObject(key)));

				// key=uwsUploads:
				else if (key.equalsIgnoreCase("uwsUploads"))
					uploads = json.getJSONArray(key);

				// key=RESULTS:
				else if (key.equalsIgnoreCase(UWSJob.PARAM_RESULTS))
					results = getResults(json.getJSONArray(key));

				// key=ERROR:
				else if (key.equalsIgnoreCase(UWSJob.PARAM_ERROR_SUMMARY)){
					error = getError(json.getJSONObject(key));

				}
				// key=JOB_INFO:
				else if (key.equalsIgnoreCase(UWSJob.PARAM_JOB_INFO)){
					jobInfo = restoreJobInfo(json.get(key));

				}// Ignore any other key but with a warning message:
				else
					getLogger().logUWS(LogLevel.WARNING, json, "RESTORATION", "The job attribute '" + key + "' has been ignored because unknown! A job may be not completely restored!", null);

			}catch(JSONException je){
				getLogger().logUWS(LogLevel.ERROR, json, "RESTORATION", "Incorrect JSON format for a job serialization (attribute: \"" + key + "\")!", je);
			}
		}

		// Re-Build all the uploaded files' pointers for this job:
		if (uploads != null){
			@SuppressWarnings("unchecked")
			Map<String,Object> params = (Map<String,Object>)(inputParams.get(UWSJob.PARAM_PARAMETERS));
			UploadFile upl;
			try{
				for(int i = 0; i < uploads.length(); i++){
					upl = getUploadFile(uploads.getJSONObject(i));;
					if (upl != null)
						params.put(upl.paramName, upl);
				}
			}catch(JSONException je){
				getLogger().logUWS(LogLevel.ERROR, json, "RESTORATION", "Incorrect JSON format for the serialization of the job \"" + jobId + "\" (attribute: \"uwsUploads\")!", je);
			}
		}

		// The job list name is REQUIRED:
		if (jobListName == null || jobListName.isEmpty())
			getLogger().logUWS(LogLevel.ERROR, json, "RESTORATION", "Missing job list name! => Can not restore the job " + jobId + "!", null);

		// The job list name MUST correspond to an existing job list:
		else if (uws.getJobList(jobListName) == null)
			getLogger().logUWS(LogLevel.ERROR, json, "RESTORATION", "No job list named " + jobListName + "! => Can not restore the job " + jobId + "!", null);

		// The job ID is REQUIRED:
		else if (jobId == null || jobId.isEmpty())
			getLogger().logUWS(LogLevel.ERROR, json, "RESTORATION", "Missing job ID! => Can not restore a job!", null);

		// Otherwise: the job can be created and restored:
		else{
			// Search the job owner:
			JobOwner owner = users.get(ownerID);

			// If the specified user is unknown, display a warning and create the job without owner:
			if (ownerID != null && !ownerID.isEmpty() && owner == null){
				getLogger().logUWS(LogLevel.ERROR, json, "RESTORATION", "Unknown job owner: " + ownerID + "! => Can not restore the job " + jobId + "!", null);
				return false;
			}

			// Build the UWSParameters object:
			UWSParameters uwsParams;
			try{
				uwsParams = uws.getFactory().createUWSParameters(inputParams);
			}catch(UWSException ue){
				getLogger().logUWS(LogLevel.ERROR, json, "RESTORATION", "Error with at least one of the UWS parameters to restore!", ue);
				return false;
			}

			// Create the job:
			UWSJob job = uws.getFactory().createJob(jobId, creationTime, owner, uwsParams, quote, startTime, endTime, results, error);

			// Set its jobInfo, if any:
			if (jobInfo != null)
				job.setJobInfo(jobInfo);

			// Set its jobInfo, if any:
			if (jobInfo != null)
				job.setJobInfo(jobInfo);

			// Restore other job params if needed:
			restoreOtherJobParams(json, job);

			// Restore it:
			return (uws.getJobList(jobListName).addNewJob(job) != null);
		}
		return false;
	}

	/**
	 * <p>
	 * 	Restores other job parameters, either from the given JSON object or from the parameters map of the given job.
	 * 	The job is supposed to be updated after the call of this function.
	 * </p>
	 *
	 * <p><i><u>note:</u> By default, this function does nothing ! It is called by {@link #restoreJob(JSONObject, Map)}
	 * just after the default restoration from the given JSON and just before to add the job in its dedicated jobs list.</i></p>
	 *
	 * @param json				JSON backup of the given job.
	 * @param job				Default restoration of the job.
	 *
	 * @throws UWSException		If there is an error while restoring other job parameters.
	 *
	 * @see #restoreJob(JSONObject, Map)
	 */
	protected void restoreOtherJobParams(final JSONObject json, final UWSJob job) throws UWSException{
		;
	}

	/**
	 * Builds the list of parameters corresponding to the given JSON object.
	 *
	 * @param obj				The JSON representation of a parameters list.
	 *
	 * @return					The corresponding list of parameters
	 * 							or <i>null</i> if the given object is empty.
	 */
	protected Map<String,Object> getParameters(final JSONObject obj){
		if (obj == null || obj.length() == 0)
			return null;

		HashMap<String,Object> params = new HashMap<String,Object>(obj.length());
		String[] names = JSONObject.getNames(obj);
		for(String n : names){
			try{
				params.put(n, obj.get(n));
			}catch(JSONException je){
				getLogger().logUWS(LogLevel.ERROR, obj, "RESTORATION", "Incorrect JSON format for the serialization of the parameter '" + n + "'!", je);
			}
		}
		return params;
	}

	/**
	 * Build the upload file corresponding to the given JSON object.
	 *
	 * @param obj	The JSON representation of the {@link UploadFile} to get.
	 *
	 * @return		The corresponding {@link UploadFile}.
	 *
	 * @since 4.1
	 */
	protected UploadFile getUploadFile(final JSONObject obj){
		try{
			UploadFile upl = new UploadFile(obj.getString("paramName"), (obj.has("fileName") ? obj.getString("fileName") : null), obj.getString("location"), uws.getFileManager());
			if (obj.has("mime"))
				upl.mimeType = obj.getString("mime");
			try{
				if (obj.has("length"))
					upl.length = Long.parseLong(obj.getString("length"));
			}catch(NumberFormatException ex){}
			return upl;
		}catch(JSONException je){
			getLogger().logUWS(LogLevel.ERROR, obj, "RESTORATION", "Incorrect JSON format for the serialization of an uploaded file!", je);
			return null;
		}
	}

	/**
	 * Builds the list of results corresponding to the given JSON array.
	 *
	 * @param array				The JSON representation of the results to restore.
	 *
	 * @return					The corresponding list of results
	 * 							or <i>null</i> if the array is empty.
	 *
	 * @throws UWSException		If there is an error while restoring one of the result.
	 *
	 * @see #getResult(JSONObject)
	 */
	protected List<Result> getResults(final JSONArray array) throws UWSException{
		if (array == null || array.length() == 0)
			return null;

		ArrayList<Result> results = new ArrayList<Result>(array.length());
		for(int i = 0; i < array.length(); i++){
			try{
				Result r = getResult(array.getJSONObject(i));
				if (r != null)
					results.add(r);
			}catch(JSONException je){
				getLogger().logUWS(LogLevel.ERROR, array, "RESTORATION", "Incorrect JSON format for the serialization of the " + (i + 1) + "-th result!", je);
			}
		}

		return results;
	}

	/**
	 * Builds the result corresponding to the given JSON object.
	 *
	 * @param obj				The JSON representation of the result to restore.
	 *
	 * @return					The corresponding result or <i>null</i> if the given object is empty.
	 *
	 * @throws JSONException	If there is an error while reading the JSON.
	 * @throws UWSException
	 */
	protected Result getResult(final JSONObject obj) throws JSONException, UWSException{
		if (obj == null || obj.length() == 0)
			return null;

		String id = null, type = null, href = null, mime = null;
		boolean redirection = false;
		long size = -1;
		String[] names = JSONObject.getNames(obj);
		for(String n : names){
			if (n.equalsIgnoreCase("id"))
				id = obj.getString(n);
			else if (n.equalsIgnoreCase("type"))
				type = obj.getString(n);
			else if (n.equalsIgnoreCase("href"))
				href = obj.getString(n);
			else if (n.equalsIgnoreCase("mime"))
				mime = obj.getString(n);
			else if (n.equalsIgnoreCase("redirection"))
				redirection = obj.getBoolean(n);
			else if (n.equalsIgnoreCase("size"))
				size = obj.getLong(n);
			else
				getLogger().logUWS(LogLevel.WARNING, obj, "RESTORATION", "The result parameter '" + n + "' has been ignored because unknown! A result may be not completely restored!", null);
		}

		if (id == null){
			getLogger().logUWS(LogLevel.ERROR, obj, "RESTORATION", "Missing result ID! => A result can not be restored!", null);
			return null;
		}else{
			Result r = new Result(id, type, href, redirection);
			r.setMimeType(mime);
			r.setSize(size);
			return r;
		}
	}

	/**
	 * Builds the error summary corresponding to the given JSON object.
	 *
	 * @param obj				The JSON representation of the error summary to restore.
	 *
	 * @return					The corresponding error summary or <i>null</i> if the given object is empty.
	 *
	 * @throws UWSException
	 */
	protected ErrorSummary getError(final JSONObject obj) throws UWSException{
		if (obj == null || obj.length() == 0)
			return null;

		String type = null, message = null, details = null;
		String[] names = JSONObject.getNames(obj);
		for(String n : names){
			try{
				if (n.equalsIgnoreCase("type"))
					type = obj.getString(n);
				else if (n.equalsIgnoreCase("detailsRef"))
					details = obj.getString(n);
				else if (n.equalsIgnoreCase("hasDetail"))
					;//hasDetail = obj.getBoolean(n);
				else if (n.equalsIgnoreCase("message"))
					message = obj.getString(n);
				else
					getLogger().logUWS(LogLevel.WARNING, obj, "RESTORATION", "The error attribute '" + n + "' has been ignored because unknown! => An error summary may be not completely restored!", null);
			}catch(JSONException je){
				getLogger().logUWS(LogLevel.ERROR, obj, "RESTORATION", "Incorrect JSON format for an error serialization!", je);
			}
		}
		if (message != null)
			return new ErrorSummary(message, ErrorType.valueOf(type.toUpperCase()), details);
		else
			return null;
	}

	/* **************** */
	/* USEFUL ITERATORS */
	/* **************** */

	/**
	 * Lets reading a JSON object from a {@link JSONTokener} (that's to say directly from a file),
	 * as an iterator which returns all the keys. The value of each key can be fetched thanks to
	 * the different available getters (i.e. {@link #getJSONArray()}, {@link #getJSONObject()},
	 * {@link #getValue()}, {@link #getString()}, ...).
	 *
	 * @author Gr&eacute;gory Mantelet (CDS)
	 * @version 05/2012
	 */
	protected final static class JSONObjectReader implements Iterator<String> {

		private final UWSLog logger;
		private final JSONTokener input;
		private String nextKey = null;
		private boolean valueGot = false;

		private boolean endReached = false;

		public JSONObjectReader(final JSONTokener input, final UWSLog log) throws JSONException{
			this.input = input;
			this.logger = log;

			if (input.nextClean() != '{')
				throw input.syntaxError("A JSONObject text must begin with '{'");

			if (input.nextClean() == '}')
				endReached = true;
			else
				input.back();
		}

		private void readNext() throws JSONException{
			if (nextKey != null){
				nextKey = null;
				if (!prepareNextPair()){
					nextKey = null;
					return;
				}
			}

			char c = input.nextClean();
			switch(c){
				case 0:
					throw input.syntaxError("A JSONObject text must end with '}'");
				case '}':
					endReached = true;
					return;
				default:
					input.back();
					nextKey = input.nextValue().toString();
			}

			/*
			 * The key is followed by ':'. We will also tolerate '=' or '=>'.
			 */
			c = input.nextClean();
			if (c == '='){
				if (input.next() != '>'){
					input.back();
				}
			}else if (c != ':'){
				throw input.syntaxError("Expected a ':' after a key");
			}
		}

		private boolean prepareNextPair() throws JSONException{
			if (!valueGot)
				skipValue();

			/*
			 * Pairs are separated by ','. We will also tolerate ';'.
			 */
			switch(input.nextClean()){
				case ';':
				case ',':
					if (input.nextClean() == '}'){
						endReached = true;
						return false;
					}
					input.back();
					break;
				case '}':
					endReached = true;
					return false;
				default:
					throw input.syntaxError("Expected a ',' or '}'");
			}

			return true;
		}

		private void skipValue() throws JSONException{
			valueGot = true;
			input.nextValue();
		}

		public JSONObject getJSONObject() throws JSONException{
			valueGot = true;
			return new JSONObject(input);
		}

		public JSONArray getJSONArray() throws JSONException{
			valueGot = true;
			return new JSONArray(input);
		}

		public String getString() throws JSONException{
			valueGot = true;
			return input.nextValue().toString();
		}

		public Object getValue() throws JSONException{
			valueGot = true;
			return input.nextValue();
		}

		public JSONArrayReader getArrayReader() throws JSONException{
			valueGot = true;
			return new JSONArrayReader(input, logger);
		}

		public JSONObjectReader getObjectReader() throws JSONException{
			valueGot = true;
			return new JSONObjectReader(input, logger);
		}

		@Override
		public boolean hasNext(){
			return !endReached;
		}

		@Override
		public String next() throws NoSuchElementException{
			if (endReached)
				throw new NoSuchElementException();

			try{
				readNext();
				return nextKey;
			}catch(JSONException je){
				logger.logUWS(LogLevel.ERROR, null, "RESTORATION", "Incorrect JSON format in an object!", je);
				endReached = true;
				return null;
			}
		}

		@Override
		public void remove() throws UnsupportedOperationException{
			throw new UnsupportedOperationException();
		}
	}

	/**
	 * Lets reading a JSON array from a {@link JSONTokener} (that's to directly from a file)
	 * as an iterator <b>which returns all items which MUST BE {@link JSONObject}s</b>.
	 *
	 * @author Gr&eacute;gory Mantelet (CDS)
	 * @version 05/2012
	 */
	protected final static class JSONArrayReader implements Iterator<JSONObject> {

		private final UWSLog logger;
		private final JSONTokener input;
		private final char closeToken;
		private boolean endReached = false;

		private JSONObject nextObj = null;

		public JSONArrayReader(final JSONTokener input, final UWSLog log) throws JSONException{
			this.input = input;
			this.logger = log;

			char c = input.nextClean();
			switch(c){
				case '[':
					closeToken = ']';
					break;
				case '(':
					closeToken = ')';
					break;
				default:
					endReached = true;
					throw input.syntaxError("A JSONArray text must start with '['");
			}

			readNext();
		}

		protected void readNext() throws JSONException{
			nextObj = null;

			while(nextObj == null && !endReached){
				// Read the JSON object:
				char c = input.nextClean();
				if (c != ',' && c != ';' && c != ']' && c != ')'){
					input.back();
					nextObj = (JSONObject)input.nextValue();
					c = input.nextClean();
				}

				// Ensures the next character is allowed (',' or ']'):
				switch(c){
					case ';':
					case ',':
						if (input.nextClean() == ']'){
							endReached = true;
							return;
						}
						input.back();
						break;
					case ']':
					case ')':
						endReached = true;
						if (closeToken != c){
							throw input.syntaxError("Expected a '" + new Character(closeToken) + "'");
						}
						return;
					default:
						endReached = true;
						throw input.syntaxError("Expected a ',' or ']'");
				}
			}
		}

		@Override
		public boolean hasNext(){
			return (nextObj != null);
		}

		@Override
		public JSONObject next() throws NoSuchElementException{
			if (nextObj == null && endReached)
				throw new NoSuchElementException();
			JSONObject obj = nextObj;
			try{
				readNext();
			}catch(JSONException je){
				logger.logUWS(LogLevel.ERROR, null, "RESTORATION", "Incorrect JSON format in an Array!", je);
				endReached = true;
				nextObj = null;
			}
			return obj;
		}

		@Override
		public void remove() throws UnsupportedOperationException{
			throw new UnsupportedOperationException();
		}

	}

	/**
	 * An iterator of input streams with ONLY ONE input stream.
	 *
	 * @author Gr&eacute;gory Mantelet (CDS)
	 * @version 05/2012
	 *
	 * @see DefaultUWSBackupManager#restoreAll()
	 */
	protected final static class SingleInputIterator implements Iterator<InputStream> {
		private InputStream input;

		public SingleInputIterator(final InputStream input){
			this.input = input;
		}

		@Override
		public boolean hasNext(){
			return (input != null);
		}

		@Override
		public InputStream next() throws NoSuchElementException{
			if (input == null)
				throw new NoSuchElementException();
			else{
				InputStream in = input;
				input = null;
				return in;
			}
		}

		@Override
		public void remove() throws UnsupportedOperationException{
			throw new UnsupportedOperationException();
		}
	}

}<|MERGE_RESOLUTION|>--- conflicted
+++ resolved
@@ -15,13 +15,8 @@
  *
  * You should have received a copy of the GNU Lesser General Public License
  * along with UWSLibrary.  If not, see <http://www.gnu.org/licenses/>.
-<<<<<<< HEAD
- * 
- * Copyright 2012-2017 - UDS/Centre de Données astronomiques de Strasbourg (CDS),
-=======
  *
  * Copyright 2012-2018 - UDS/Centre de Données astronomiques de Strasbourg (CDS),
->>>>>>> 6fb87a7d
  *                       Astronomisches Rechen Institut (ARI)
  */
 
@@ -92,11 +87,7 @@
  * <p>Another positive value will be considered as the frequency (in milliseconds) of the automatic backup (= {@link #saveAll()}).</p>
  *
  * @author Gr&eacute;gory Mantelet (CDS;ARI)
-<<<<<<< HEAD
- * @version 4.2 (06/2017)
-=======
  * @version 4.3 (05/2018)
->>>>>>> 6fb87a7d
  */
 public class DefaultUWSBackupManager implements UWSBackupManager {
 
@@ -604,36 +595,20 @@
 
 	/**
 	 * Serialize the given {@link JobInfo} so that being able later to restore this exact object as provided.
-<<<<<<< HEAD
-	 * 
-=======
-	 *
->>>>>>> 6fb87a7d
+	 *
 	 * <p><i>
 	 * 	By default, this function use the Java Class serialization (see {@link Serializable})
 	 * 	and save the corresponding bytes into a Base-64 string.
 	 * </i></p>
-<<<<<<< HEAD
-	 * 
+	 *
 	 * @param jobInfo	The jobInfo to backup.
-	 * 
+	 *
 	 * @return	The string to use in order to restore the given jobInfo
 	 *        	(e.g. a Base-64 serialization of the Java Object, a URL, ...).
-	 * 
+	 *
 	 * @throws UWSException		If any error occurs while representing the given {@link JobInfo}.
 	 * @throws JSONException	If any error occurs while manipulating a JSON object or array.
-	 * 
-=======
-	 *
-	 * @param jobInfo	The jobInfo to backup.
-	 *
-	 * @return	The string to use in order to restore the given jobInfo
-	 *        	(e.g. a Base-64 serialization of the Java Object, a URL, ...).
-	 *
-	 * @throws UWSException		If any error occurs while representing the given {@link JobInfo}.
-	 * @throws JSONException	If any error occurs while manipulating a JSON object or array.
-	 *
->>>>>>> 6fb87a7d
+	 *
 	 * @since 4.2
 	 */
 	protected Object getJSONJobInfo(final JobInfo jobInfo) throws UWSException, JSONException{
@@ -663,34 +638,19 @@
 
 	/**
 	 * Restore the JobInfo referenced or represented by the given JSON value.
-<<<<<<< HEAD
-	 * 
-=======
-	 *
->>>>>>> 6fb87a7d
+	 *
 	 * <p><i>
 	 * 	By default, this function considers that the given value is a Base-64 string encoding
 	 * 	the Java Class serialization (see {@link Serializable}) of the {@link JobInfo} to restore.
 	 * </i></p>
-<<<<<<< HEAD
-	 * 
+	 *
 	 * @param jsonValue	The reference or backup representation of the {@link JobInfo} to restore.
-	 * 
+	 *
 	 * @return	The restored {@link JobInfo}.
-	 * 
+	 *
 	 * @throws UWSException		If any error occurs while restoring the {@link JobInfo}.
 	 * @throws JSONException	If any error occurs while manipulating a JSON object or array.
-	 * 
-=======
-	 *
-	 * @param jsonValue	The reference or backup representation of the {@link JobInfo} to restore.
-	 *
-	 * @return	The restored {@link JobInfo}.
-	 *
-	 * @throws UWSException		If any error occurs while restoring the {@link JobInfo}.
-	 * @throws JSONException	If any error occurs while manipulating a JSON object or array.
-	 *
->>>>>>> 6fb87a7d
+	 *
 	 * @since 4.2
 	 */
 	protected JobInfo restoreJobInfo(final Object jsonValue) throws UWSException, JSONException{
@@ -955,11 +915,7 @@
 		//Date destruction=null;
 		long quote = UWSJob.UNLIMITED_DURATION,
 				/*duration = UWSJob.UNLIMITED_DURATION, */startTime = -1,
-<<<<<<< HEAD
-				endTime = -1;
-=======
 				endTime = -1, creationTime = -1;
->>>>>>> 6fb87a7d
 		HashMap<String,Object> inputParams = new HashMap<String,Object>(10);
 		//Map<String, Object> params = null;
 		List<Result> results = null;
