--- conflicted
+++ resolved
@@ -15,13 +15,8 @@
  *
  * You should have received a copy of the GNU Lesser General Public License
  * along with UWSLibrary.  If not, see <http://www.gnu.org/licenses/>.
-<<<<<<< HEAD
- * 
- * Copyright 2012-2017 - UDS/Centre de Données astronomiques de Strasbourg (CDS),
-=======
  *
  * Copyright 2012-2018 - UDS/Centre de Données astronomiques de Strasbourg (CDS),
->>>>>>> 6fb87a7d
  *                       Astronomisches Rechen Institut (ARI)
  */
 
@@ -43,10 +38,7 @@
 import uws.UWSExceptionFactory;
 import uws.UWSToolBox;
 import uws.job.jobInfo.JobInfo;
-<<<<<<< HEAD
-=======
 import uws.job.jobInfo.SingleValueJobInfo;
->>>>>>> 6fb87a7d
 import uws.job.manager.ExecutionManager;
 import uws.job.parameters.UWSParameters;
 import uws.job.serializer.UWSSerializer;
@@ -138,11 +130,7 @@
  * </ul>
  *
  * @author	Gr&eacute;gory Mantelet (CDS;ARI)
-<<<<<<< HEAD
- * @version	4.2 (06/2017)
-=======
  * @version	4.3 (03/2018)
->>>>>>> 6fb87a7d
  */
 public class UWSJob extends SerializableUWSObject {
 	private static final long serialVersionUID = 1L;
@@ -1436,17 +1424,10 @@
 
 	/**
 	 * Get the additional information about this job.
-<<<<<<< HEAD
-	 * 
+	 *
 	 * @return	Additional info. about this job,
 	 *        	or NULL if there is none.
-	 * 
-=======
-	 *
-	 * @return	Additional info. about this job,
-	 *        	or NULL if there is none.
-	 *
->>>>>>> 6fb87a7d
+	 *
 	 * @since 4.2
 	 */
 	public final JobInfo getJobInfo(){
@@ -1455,41 +1436,25 @@
 
 	/**
 	 * Set the additional information about this job.
-<<<<<<< HEAD
-	 * 
-=======
-	 *
->>>>>>> 6fb87a7d
+	 *
 	 * <p><i>Note:
 	 * 	By default, this function replaces the current {@link JobInfo}
 	 * 	of this job by the given one (even if NULL). This behavior
 	 * 	can be changed by overwriting this function and by returning the
 	 * 	extended {@link UWSJob} in the used {@link UWSFactory}.
 	 * </i></p>
-<<<<<<< HEAD
-	 * 
-=======
-	 *
->>>>>>> 6fb87a7d
+	 *
 	 * <p><b>Important note:</b>
 	 * 	When attributing a {@link JobInfo} to a {@link UWSJob}, you
 	 * 	may have to call {@link JobInfo#setJob(UWSJob)} on the former
 	 * 	and the new jobInfo (see the default implementation for an example)
 	 * 	for some implementations of {@link JobInfo}.
 	 * </p>
-<<<<<<< HEAD
-	 * 
+	 *
 	 * @param newJobInfo	The new additional info. about this job.
 	 *                  	<i>NULL is allowed and should be used to remove a
 	 *                  	JobInfo from a job.</i>
-	 * 
-=======
-	 *
-	 * @param newJobInfo	The new additional info. about this job.
-	 *                  	<i>NULL is allowed and should be used to remove a
-	 *                  	JobInfo from a job.</i>
-	 *
->>>>>>> 6fb87a7d
+	 *
 	 * @since 4.2
 	 */
 	public void setJobInfo(final JobInfo newJobInfo){
@@ -1673,11 +1638,7 @@
 
 	/**
 	 * Stop/Cancel this job when its maximum execution duration has been reached.
-<<<<<<< HEAD
-	 * 
-=======
-	 *
->>>>>>> 6fb87a7d
+	 *
 	 * @author Gr&eacute;gory Mantelet (CDS;ARI)
 	 * @version 4.1 (09/2014)
 	 */
@@ -1872,12 +1833,6 @@
 	}
 
 	/**
-<<<<<<< HEAD
-	 * <p>Stops the job if running, removes the job from the execution manager, stops the timer for the execution duration
-	 * and may clear all files or any other resources associated to this job.</p>
-	 * 
-	 * <p><i>By default the job is aborted, the {@link UWSJob#thread} attribute is set to null, the timers are stopped and uploaded files, results and the error summary are deleted and the jobInfo is destroyed.</i></p>
-=======
 	 * Archive this job.
 	 *
 	 * <p>
@@ -1937,7 +1892,6 @@
 	 * </p>
 	 *
 	 * @see #clearResources(boolean)
->>>>>>> 6fb87a7d
 	 */
 	public void clearResources(){
 		clearResources(true);
@@ -2033,20 +1987,7 @@
 			}
 		}
 
-<<<<<<< HEAD
-		// Destroy the additional job info.:
-		if (jobInfo != null){
-			try{
-				jobInfo.destroy();
-			}catch(UWSException ue){
-				getLogger().logJob(LogLevel.ERROR, this, "CLEAR_RESOURCES", "Impossible to destroy the additional information about the job \"" + jobId + "\"", ue);
-			}
-		}
-
-		getLogger().logJob(LogLevel.INFO, this, "CLEAR_RESOURCES", "Resources associated with the job \"" + getJobId() + "\" have been successfully freed.", null);
-=======
 		getLogger().logJob(LogLevel.INFO, this, "CLEAR_RESOURCES", (fullClean ? "All resources" : "Threads and input and result files") + " associated with the job \"" + getJobId() + "\" have been successfully freed.", null);
->>>>>>> 6fb87a7d
 	}
 
 	/* ******************* */
