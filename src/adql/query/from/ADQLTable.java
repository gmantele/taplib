--- conflicted
+++ resolved
@@ -40,13 +40,9 @@
  * A table reference may have an alias (MUST if it is a sub-query).
  * 
  * @author Gr&eacute;gory Mantelet (CDS;ARI)
-<<<<<<< HEAD
- * @version 2.1 (07/2016)
+ * @version 1.4 (09/2017)
  * 
  * TODO:  needs merge (Updated by G.Landais for VizieR)
-=======
- * @version 1.4 (09/2017)
->>>>>>> 6fb87a7d
  */
 public class ADQLTable implements ADQLObject, FromContent {
 
